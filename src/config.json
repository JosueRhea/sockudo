{
  "debug": false,
  "port": 6001,
  "host": "127.0.0.1",
  "cors": {
    "credentials": false,
    "origin": ["*"],
    "methods": ["GET", "POST", "OPTIONS"],
    "allowed_headers": [
      "Authorization",
      "Content-Type",
      "X-Requested-With",
      "Accept"
    ]
  },
  "app_manager": {
    "driver": "memory",
    "array": {
      "apps": [
        {
          "id": "app1",
          "key": "1234567890",
          "secret": "1234567890",
          "enable_client_messages": true,
          "enabled": true,
<<<<<<< HEAD
          "max_connections": "1000",
          "max_client_events_per_second": "10"
=======
          "max_connections": "100",
          "max_client_events_per_second": "10",
          "webhooks": [
            {
              "url": "http://localhost:3000/pusher/webhooks",
              "event_types": [
                "member_added",
                "member_removed",
                "subscription_count"
              ]
            }
          ]
        },
        {
          "id": "app2",
          "key": "key2",
          "secret": "secret2",
          "enable_client_messages": false,
          "enabled": true,
          "max_connections": "50",
          "max_client_events_per_second": "5"
>>>>>>> fb5b08f1
        }
      ]
    }
  },
  "adapter": {
<<<<<<< HEAD
    "driver": "local",
=======
    "driver": "redis",
    "redis": {
      "prefix": "sockudo",
      "requests_timeout": 5000,
      "redis_pub_options": {
        "url": "redis://localhost:6379"
      },
      "redis_sub_options": {
        "url": "redis://localhost:6379"
      },
      "cluster_mode": false
    },
    "cluster": {
      "requests_timeout": 5000
    },
>>>>>>> fb5b08f1
    "nats": {
      "requests_timeout": 5000,
      "prefix": "sockudo",
      "servers": ["nats://nats-production-8e2d.up.railway.app"],
      "connection_timeout_ms": 5000
    }
  }
}<|MERGE_RESOLUTION|>--- conflicted
+++ resolved
@@ -23,56 +23,14 @@
           "secret": "1234567890",
           "enable_client_messages": true,
           "enabled": true,
-<<<<<<< HEAD
           "max_connections": "1000",
           "max_client_events_per_second": "10"
-=======
-          "max_connections": "100",
-          "max_client_events_per_second": "10",
-          "webhooks": [
-            {
-              "url": "http://localhost:3000/pusher/webhooks",
-              "event_types": [
-                "member_added",
-                "member_removed",
-                "subscription_count"
-              ]
-            }
-          ]
-        },
-        {
-          "id": "app2",
-          "key": "key2",
-          "secret": "secret2",
-          "enable_client_messages": false,
-          "enabled": true,
-          "max_connections": "50",
-          "max_client_events_per_second": "5"
->>>>>>> fb5b08f1
         }
       ]
     }
   },
   "adapter": {
-<<<<<<< HEAD
     "driver": "local",
-=======
-    "driver": "redis",
-    "redis": {
-      "prefix": "sockudo",
-      "requests_timeout": 5000,
-      "redis_pub_options": {
-        "url": "redis://localhost:6379"
-      },
-      "redis_sub_options": {
-        "url": "redis://localhost:6379"
-      },
-      "cluster_mode": false
-    },
-    "cluster": {
-      "requests_timeout": 5000
-    },
->>>>>>> fb5b08f1
     "nats": {
       "requests_timeout": 5000,
       "prefix": "sockudo",
